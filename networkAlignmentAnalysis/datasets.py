--- conflicted
+++ resolved
@@ -28,11 +28,7 @@
     return default_parameters
 
 class DataSet(ABC):
-<<<<<<< HEAD
-    def __init__(self, device=None, transform_parameters={}, loader_parameters={}, ddp_parameters={}):
-=======
-    def __init__(self, device=None, dataset_parameters={}, transform_parameters={}, loader_parameters={}):
->>>>>>> d8d8f948
+    def __init__(self, device=None, dataset_parameters={}, transform_parameters={}, loader_parameters={}, ddp_parameters={}):
         # set properties of dataset and check that all required properties are defined
         self.set_properties() 
         self.check_properties() 
@@ -105,9 +101,8 @@
 
     def load_dataset(self, **kwargs):
         """load dataset using the established path and parameters"""
-<<<<<<< HEAD
-        self.train_dataset = self.dataset_constructor(**self.dataset_kwargs(train=True))
-        self.test_dataset = self.dataset_constructor(**self.dataset_kwargs(train=False))
+        self.train_dataset = self.dataset_constructor(**self.dataset_kwargs(train=True, **kwargs))
+        self.test_dataset = self.dataset_constructor(**self.dataset_kwargs(train=False, **kwargs))
 
         if self.ddp_parameters.get('world_size', 1) > 1:
             train_sampler = torch.utils.data.distributed.DistributedSampler(self.train_dataset,
@@ -123,12 +118,6 @@
             test_sampler = None
         self.train_loader = torch.utils.data.DataLoader(self.train_dataset, sampler=train_sampler, **self.dataloader_parameters)
         self.test_loader = torch.utils.data.DataLoader(self.test_dataset, sampler=test_sampler, **self.dataloader_parameters)
-=======
-        self.train_dataset = self.dataset_constructor(**self.dataset_kwargs(train=True, **kwargs))
-        self.test_dataset = self.dataset_constructor(**self.dataset_kwargs(train=False, **kwargs))
-        self.train_loader = torch.utils.data.DataLoader(self.train_dataset, **self.dataloader_parameters)
-        self.test_loader = torch.utils.data.DataLoader(self.test_dataset, **self.dataloader_parameters)
->>>>>>> d8d8f948
 
     def unwrap_batch(self, batch, device=None):
         """simple method for unwrapping batch for simple training loops"""
