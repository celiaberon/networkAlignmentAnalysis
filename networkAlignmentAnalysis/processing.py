--- conflicted
+++ resolved
@@ -26,10 +26,6 @@
     # update with special parameters
     parameters.update(**special_parameters)
 
-<<<<<<< HEAD
-    if exp.args.use_prev & os.path.isfile(exp.get_checkpoint_path()):
-        nets, optimizers, results = load_checkpoints(nets, optimizers, exp.args.device, exp.get_checkpoint_path())
-=======
     if exp.args.use_prev & any(list(exp.get_dir(create=False).glob('checkpoint*'))):
         nets, optimizers, results = load_checkpoints(
             nets, optimizers, exp.device, exp.get_dir(create=False)
@@ -37,7 +33,6 @@
         parameters = results.pop('prms')
         # if exp.distributed:
         #     nets = exp.wrap_ddp(nets)
->>>>>>> 18905d87
         for net in nets:
             net.train()
 
@@ -46,13 +41,9 @@
         print("loaded networks from previous checkpoint")
 
     if exp.args.save_ckpts:
-<<<<<<< HEAD
-        parameters["save_checkpoints"] = (True, exp.args.ckpt_frequency, exp.get_checkpoint_path(), exp.args.device)
-=======
         parameters["save_ckpt"] = exp.args.save_ckpts
         parameters["freq_ckpt"] = exp.args.freq_ckpts
         parameters["path_ckpt"] = (exp.get_checkpoint_path(), exp.args.unique_ckpts)
->>>>>>> 18905d87
 
     print("training networks...")
     train_results = train.train(nets, optimizers, dataset, **parameters)
@@ -73,10 +64,6 @@
     """
     # do targeted dropout experiment
     print("performing targeted dropout...")
-<<<<<<< HEAD
-    dropout_parameters = dict(num_drops=exp.args.num_drops, by_layer=exp.args.dropout_by_layer, train_set=train_set)
-    dropout_results = train.progressive_dropout(nets, dataset, alignment=alignment, **dropout_parameters)
-=======
     logger.info(f'rank {dist.get_rank()} starting dropout')
     dropout_parameters = dict(
         num_drops=exp.args.num_drops, by_layer=exp.args.dropout_by_layer, train_set=train_set
@@ -86,7 +73,6 @@
     )
     logger.info(f'rank {dist.get_rank()} finished dropout')
 
->>>>>>> 18905d87
     return dropout_results, dropout_parameters
 
 
@@ -115,24 +101,6 @@
             with_updates=False,
             use_training_mode=False,
         )
-<<<<<<< HEAD
-        eigenfeatures = net.measure_eigenfeatures(inputs, with_updates=False)
-        beta_by_class = net.measure_class_eigenfeatures(inputs, labels, eigenfeatures[2], rms=False, with_updates=False)
-        beta.append(eigenfeatures[0])
-        eigvals.append(eigenfeatures[1])
-        eigvecs.append(eigenfeatures[2])
-        class_betas.append(beta_by_class)
-
-    # make it a dictionary
-    class_names = getattr(dataset.train_loader if train_set else dataset.test_loader, "dataset").classes
-    return dict(
-        beta=beta,
-        eigvals=eigvals,
-        eigvecs=eigvecs,
-        class_betas=class_betas,
-        class_names=class_names,
-    )
-=======
         
         if dataset.distributed:
             min_per_class = torch.tensor(min_samples_per_class(labels), device=dataset.device)
@@ -177,7 +145,6 @@
     print(dist.get_rank(), results['class_names'])  # need to confirm always the same, even as dataset grows
 
     return results
->>>>>>> 18905d87
 
 
 def eigenvector_dropout(exp, nets, dataset, eigen_results, train_set=False):
@@ -297,4 +264,4 @@
     # do training loop
     parameters = dict(
         train_set=True,
-    )+   )