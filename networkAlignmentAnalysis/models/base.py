--- conflicted
+++ resolved
@@ -9,9 +9,6 @@
 from ..utils import (batch_cov, check_iterable, get_device,
                      get_maximum_strides, named_transpose, weighted_average)
 from .layers import LAYER_REGISTRY, REGISTRY_REQUIREMENTS, check_metaparameters
-<<<<<<< HEAD
-
-=======
 from ..utils import check_iterable
 from ..utils import get_maximum_strides
 from ..utils import batch_cov
@@ -23,7 +20,6 @@
 from ..utils import get_unfold_params
 from ..utils import sklearn_pca
 from ..utils import smart_pca
->>>>>>> 1800b59d
 
 class AlignmentNetwork(nn.Module, ABC):
     """
@@ -236,28 +232,16 @@
         return layer_outputs[idx]
     
     @torch.no_grad()
-<<<<<<< HEAD
-    def get_alignment_layers(self, include_pos=False):
-=======
     def get_alignment_layers(self, idx=None):
->>>>>>> 1800b59d
         """convenience method for retrieving registered layers for alignment measurements throughout the network"""
         layers = []
         pos = []
         for i, (layer, metaprms) in enumerate(zip(self.layers, self.metaparameters)):
             if self._include_layer(metaprms):
                 layers.append(metaprms['layer_handle'](layer))
-<<<<<<< HEAD
-                pos.append(i)
-        if include_pos:
-            return layers, pos
-        else:
-            return layers
-=======
         if idx is None:
             return layers
         return layers[idx]
->>>>>>> 1800b59d
     
     @torch.no_grad()
     def get_alignment_metaparameters(self, idx=None):
