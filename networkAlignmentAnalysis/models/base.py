--- conflicted
+++ resolved
@@ -611,11 +611,6 @@
         inputs = self._preprocess_inputs(inputs, compress_convolutional=True)
 
         # measure eigenfeatures
-<<<<<<< HEAD
-        return self._measure_layer_eigenfeatures(inputs, weights, centered=centered, with_updates=with_updates)
-
-    def measure_class_eigenfeatures(self, inputs, labels, eigenvectors, rms=False, with_updates=True):
-=======
         return self._measure_layer_eigenfeatures(
             inputs, weights, centered=centered, with_updates=with_updates
         )           
@@ -623,7 +618,6 @@
     def measure_class_eigenfeatures(
         self, inputs, labels, eigenvectors, rms=False, with_updates=True, num_samples_per_class=torch.inf
     ):
->>>>>>> 18905d87
         """
         propagate an entire dataset through the network and measure the contribution
         of each eigenvector to each element of the class
