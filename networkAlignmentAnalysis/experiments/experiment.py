--- conflicted
+++ resolved
@@ -3,14 +3,10 @@
 from argparse import ArgumentParser
 from datetime import datetime
 from pathlib import Path
-<<<<<<< HEAD
 from typing import Dict, List, Tuple, Optional
 from natsort import natsorted
-=======
 from socket import gethostname
-from typing import Dict, List, Tuple
 import logging
->>>>>>> 18905d87
 
 import torch
 import torch.distributed as dist
