--- conflicted
+++ resolved
@@ -36,10 +36,6 @@
     parser.add_argument('--use_prev', default=False, action='store_true', help='if used, will pick up training off previous checkpoint')
     parser.add_argument('--save_ckpts', default=False, action='store_true', help='if used, will save checkpoints of models')
     parser.add_argument('--use_wandb', default=False, action='store_true', help='if used, will log experiment to WandB')
-<<<<<<< HEAD
-=======
-
->>>>>>> d8d8f948
     return parser
 
 def add_dropout_experiment_details(parser):
@@ -69,5 +65,4 @@
                         help='port id to set for main process')
     parser.add_argument('--addr', default=-1, type=str,
                         help='host address')
-
     return parser