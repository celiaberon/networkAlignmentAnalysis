import torch

<<<<<<< HEAD
import wandb

from .. import train
from ..datasets import get_dataset
=======
>>>>>>> 1800b59d
from ..models.registry import get_model
from .experiment import Experiment
from . import arglib

class AlignmentStatistics(Experiment):
    def get_basename(self):
        return 'alignment_stats'
    
    def prepare_path(self):
        return [self.args.network, self.args.dataset, self.args.optimizer]
    
    def make_args(self, parser):
        """
        Method for adding experiment specific arguments to the argument parser
        """
        parser = arglib.add_standard_training_parameters(parser)
        parser = arglib.add_checkpointing(parser)
        parser = arglib.add_dropout_experiment_details(parser)
        parser = arglib.add_network_metaparameters(parser)
        parser = arglib.add_alignment_analysis_parameters(parser)
        return parser
    
    def load_networks(self):
        """
        method for loading networks

        depending on the experiment parameters (which comparison, which metaparams etc)
        this method will create multiple networks with requested parameters and return
        their optimizers and a params dictionary with the experiment parameters associated
        with each network
        """
        # get optimizer
        if self.args.optimizer == 'Adam':
            optim = torch.optim.Adam
        elif self.args.optimizer == 'SGD':
            optim = torch.optim.SGD
        else:
            raise ValueError(f"optimizer ({self.args.optimizer}) not recognized")
        
<<<<<<< HEAD
        # some metaparameters for the experiment
        parser.add_argument('--epochs', type=int, default=100) # how many rounds of training to do
        parser.add_argument('--replicates', type=int, default=5) # how many copies of identical networks to train
        parser.add_argument('--use-flag', default=False, action='store_true', help='if used, will include flagged layers in analyses')


        # checkpointing parameters
        parser.add_argument('--use_prev', default=False, action='store_true', help='if used, will pick up training off previous checkpoint')
        parser.add_argument('--save_ckpts', default=False, action='store_true', help='if used, will save checkpoints of models')
        parser.add_argument('--use_wandb', default=False, action='store_true', help='if used, will log experiment to WandB')
=======
        nets = [get_model(self.args.network, build=True, dataset=self.args.dataset, dropout=self.args.default_dropout, ignore_flag=self.args.ignore_flag)
                for _ in range(self.args.replicates)]
        nets = [net.to(self.device) for net in nets]
        
        optimizers = [optim(net.parameters(), 
                            lr=self.args.default_lr, 
                            weight_decay=self.args.default_wd)
                      for net in nets]
>>>>>>> 1800b59d

        prms = {
            'vals': [self.args.network], # require iterable for identifying how many types of networks there are (just one type...)
            'name': 'network',
            'dataset': self.args.dataset,
            'dropout': self.args.default_dropout,
            'lr': self.args.default_lr,
            'weight_decay': self.args.default_wd,
        }
        return nets, optimizers, prms
    

    def main(self):
        """
        main experiment loop
        
        create networks (this is where the specific experiment is determined)
        train and test networks
        do supplementary analyses
        """

        run = self.configure_wandb()

        # load networks 
        nets, optimizers, prms = self.load_networks()

        # load dataset
        dataset = self.prepare_dataset(nets[0])

        # train networks
        train_results, test_results = self.train_networks(nets, optimizers, dataset, run)

        # do targeted dropout experiment
        dropout_results, dropout_parameters = self.progressive_dropout_experiment(nets, dataset, alignment=test_results['alignment'], train_set=False)
        
        # measure eigenfeatures
        eigen_results = self.measure_eigenfeatures(nets, dataset, train_set=False)

        # do targeted dropout experiment
        evec_dropout_results, evec_dropout_parameters = self.eigenvector_dropout(nets, dataset, eigen_results, train_set=False)
        
        # make full results dictionary
        results = dict(
            prms=prms,
            train_results=train_results,
            test_results=test_results,
            dropout_results=dropout_results,
            dropout_parameters=dropout_parameters,
            eigen_results=eigen_results,
            evec_dropout_results=evec_dropout_results,
            evec_dropout_parameters=evec_dropout_parameters,
        )    

        # return results and trained networks
        return results, nets

<<<<<<< HEAD
    def configure_wandb(self):
        if self.args.use_wandb:
            wandb.login()
            run = wandb.init(
                project='alignment_stats',
                name='',
                config=self.args
            )
        if str(self.basepath).startswith('/n/home00/cberon'):
            os.environ['WANDB_MODE'] = 'offline'

        return run

=======
>>>>>>> 1800b59d
    def plot(self, results):
        """
        main plotting loop
        """
<<<<<<< HEAD
        self.plot_train_results(results['train_results'], results['test_results'])
        self.plot_dropout_results(results['dropout_results'], results['dropout_parameters'])
        self.plot_eigenfeatures(results['eigen_results'])

    # ----------------------------------------------
    # ------ methods for main experiment loop ------
    # ----------------------------------------------
    def load_networks(self):
        """
        method for loading networks

        depending on the experiment parameters (which comparison, which metaparams etc)
        this method will create multiple networks with requested parameters and return
        their optimizers and a params dictionary with the experiment parameters associated
        with each network
        """
        # get optimizer
        if self.args.optimizer == 'Adam':
            optim = torch.optim.Adam
        elif self.args.optimizer == 'SGD':
            optim = torch.optim.SGD
        else:
            raise ValueError(f"optimizer ({self.args.optimizer}) not recognized")
        
        nets = [get_model(self.args.network, build=True, dataset=self.args.dataset, dropout=self.args.default_dropout, ignore_flag=not(self.args.use_flag))
                for _ in range(self.args.replicates)]
        nets = [net.to(self.device) for net in nets]
        optimizers = [optim(net.parameters(), lr=self.args.default_lr, weight_decay=self.args.default_wd)
                      for net in nets]
        
        return nets, optimizers


    def train_networks(self, nets, optimizers, dataset, run=None):
        """train and test networks"""
        # do training loop
        parameters = dict(
            train_set=True,
            num_epochs=self.args.epochs,
            alignment=True,
            delta_weights=True,
            average_correlation=True,
            full_correlation=False,
            run=run
        )

        if self.args.use_prev & os.path.isfile(self.get_checkpoint_path()):
            nets, optimizers, results = load_checkpoints(nets,
                                                         optimizers,
                                                         self.args.device,
                                                         self.get_checkpoint_path())
            [net.train() for net in nets]
            parameters['num_complete'] = results['epoch'] + 1
            parameters['results'] = results
            print('loaded networks from previous checkpoint')

        if self.args.save_ckpts:
            parameters['save_checkpoints'] = (True, 1, self.get_checkpoint_path(), self.args.device)

        print('training networks...')
        train_results = train.train(nets, optimizers, dataset, **parameters)

        # do testing loop
        print('testing networks...')
        parameters['train_set'] = False
        test_results = train.test(nets, dataset, **parameters)

        return train_results, test_results

    # ----------------------------------------------
    # ------- methods for main plotting loop -------
    # ----------------------------------------------
    def plot_train_results(self, train_results, test_results):
        """
        plotting method for training trajectories and testing data
        """

        num_train_epochs = train_results['loss'].size(0)
        num_types = 1
        labels = [f"{self.args.network}"]

        print("getting statistics on run data...")
        alignment = torch.stack([torch.mean(align, dim=2) for align in train_results['alignment']])
        correlation = torch.stack([torch.mean(corr, dim=2) for corr in train_results['avgcorr']])
        
        cmap = mpl.colormaps['tab10']

        train_loss_mean, train_loss_se = compute_stats_by_type(train_results['loss'], 
                                                                num_types=num_types, dim=1, method='se')
        train_acc_mean, train_acc_se = compute_stats_by_type(train_results['accuracy'],
                                                                num_types=num_types, dim=1, method='se')

        align_mean, align_se = compute_stats_by_type(alignment, num_types=num_types, dim=1, method='se')

        corr_mean, corr_se = compute_stats_by_type(correlation, num_types=num_types, dim=1, method='se')

        test_loss_mean, test_loss_se = compute_stats_by_type(torch.tensor(test_results['loss']),
                                                                num_types=num_types, dim=0, method='se')
        test_acc_mean, test_acc_se = compute_stats_by_type(torch.tensor(test_results['accuracy']),
                                                                num_types=num_types, dim=0, method='se')


        print("plotting run data...")
        xOffset = [-0.2, 0.2]
        get_x = lambda idx: [xOffset[0]+idx, xOffset[1]+idx]

        # Make Training and Testing Performance Figure
        alpha = 0.3
        figdim = 3
        figratio = 2
        width_ratios = [figdim, figdim/figratio, figdim, figdim/figratio]

        fig, ax = plt.subplots(1, 4, figsize=(sum(width_ratios), figdim), width_ratios=width_ratios, layout='constrained')

        # plot loss results fot training and testing
        for idx, label in enumerate(labels):
            cmn = train_loss_mean[:, idx]
            cse = train_loss_se[:, idx]
            tmn = test_loss_mean[idx]
            tse = test_loss_se[idx]

            ax[0].plot(range(num_train_epochs), cmn, color=cmap(idx), label=label)
            ax[0].fill_between(range(num_train_epochs), cmn+cse, cmn-cse, color=(cmap(idx), alpha))
            ax[1].plot(get_x(idx), [tmn]*2, color=cmap(idx), label=label, lw=4)
            ax[1].plot([idx, idx], [tmn-tse, tmn+tse], color=cmap(idx), lw=1.5)
            
        ax[0].set_xlabel('Training Epoch')
        ax[0].set_ylabel('Loss')
        ax[0].set_title('Training Loss')
        ax[0].set_ylim(0, None)
        ylims = ax[0].get_ylim()
        ax[1].set_xticks(range(num_types))
        ax[1].set_xticklabels(labels, rotation=45, ha='right', fontsize=8)
        ax[1].set_ylabel('Loss')
        ax[1].set_title('Testing')
        ax[1].set_xlim(-0.5, num_types-0.5)
        ax[1].set_ylim(ylims)

        # plot loss results fot training and testing
        for idx, label in enumerate(labels):
            cmn = train_acc_mean[:, idx]
            cse = train_acc_se[:, idx]
            tmn = test_acc_mean[idx]
            tse = test_acc_se[idx]

            ax[2].plot(range(num_train_epochs), cmn, color=cmap(idx), label=label)
            ax[2].fill_between(range(num_train_epochs), cmn+cse, cmn-cse, color=(cmap(idx), alpha))
            ax[3].plot(get_x(idx), [tmn]*2, color=cmap(idx), label=label, lw=4)
            ax[3].plot([idx, idx], [tmn-tse, tmn+tse], color=cmap(idx), lw=1.5)
            
        ax[2].set_xlabel('Training Epoch')
        ax[2].set_ylabel('Accuracy (%)')
        ax[2].set_title('Training Accuracy')
        ax[2].set_ylim(0, 100)
        ax[3].set_xticks(range(num_types))
        ax[3].set_xticklabels(labels, rotation=45, ha='right', fontsize=8)
        ax[3].set_ylabel('Accuracy (%)')
        ax[3].set_title('Testing')
        ax[3].set_xlim(-0.5, num_types-0.5)
        ax[3].set_ylim(0, 100)

        self.plot_ready('train_test_performance')

        # Make Alignment Figure
        num_layers = align_mean.size(0)
        fig, ax = plt.subplots(1, num_layers, figsize=(num_layers*figdim, figdim), layout='constrained', sharex=True)
        for idx, label in enumerate(labels):
            for layer in range(num_layers):
                cmn = align_mean[layer, idx] * 100
                cse = align_se[layer, idx] * 100
                ax[layer].plot(range(num_train_epochs), cmn, color=cmap(idx), label=label)
                ax[layer].fill_between(range(num_train_epochs), cmn+cse, cmn-cse, color=(cmap(idx), alpha))

        for layer in range(num_layers):
            ax[layer].set_ylim(0, None)
            ax[layer].set_xlabel('Training Epoch')
            ax[layer].set_ylabel('Alignment (%)')
            ax[layer].set_title(f"Layer {layer}")

        ax[0].legend(loc='lower right')

        self.plot_ready('train_alignment_by_layer')


        # Make Correlation Figure
        fig, ax = plt.subplots(1, num_layers, figsize=(num_layers*figdim, figdim), layout='constrained', sharex=True)
        for idx, label in enumerate(labels):
            for layer in range(num_layers):
                cmn = corr_mean[layer, idx]
                cse = corr_se[layer, idx]
                ax[layer].plot(range(num_train_epochs), cmn, color=cmap(idx), label=label)
                ax[layer].fill_between(range(num_train_epochs), cmn+cse, cmn-cse, color=(cmap(idx), alpha))

        for layer in range(num_layers):
            ax[layer].set_ylim(0, None)
            ax[layer].set_xlabel('Training Epoch')
            ax[layer].set_ylabel('Correlation')
            ax[layer].set_title(f"Layer {layer}")

        ax[0].legend(loc='lower right')

        self.plot_ready('train_correlation_by_layer')


    def plot_dropout_results(self, dropout_results, dropout_parameters):
        num_types = 1
        labels = [f"{self.args.network}"]
        cmap = mpl.colormaps['Set1']
        alpha = 0.3
        msize = 10
        figdim = 3

        num_layers = dropout_results['progdrop_loss_high'].size(2)
        names = ['From high', 'From low', 'Random']
        num_exp = len(names)
        dropout_fraction = dropout_results['dropout_fraction']
        by_layer = dropout_results['by_layer']
        extra_name = 'by_layer' if by_layer else 'all_layers'

        # Get statistics across each network type for progressive dropout experiment
        print("measuring statistics on dropout analysis...")
        loss_mean_high, loss_se_high = compute_stats_by_type(dropout_results['progdrop_loss_high'], 
                                                                num_types=num_types, dim=0, method='se')
        loss_mean_low, loss_se_low = compute_stats_by_type(dropout_results['progdrop_loss_low'], 
                                                                num_types=num_types, dim=0, method='se')
        loss_mean_rand, loss_se_rand = compute_stats_by_type(dropout_results['progdrop_loss_rand'], 
                                                                num_types=num_types, dim=0, method='se')

        acc_mean_high, acc_se_high = compute_stats_by_type(dropout_results['progdrop_acc_high'], 
                                                                num_types=num_types, dim=0, method='se')
        acc_mean_low, acc_se_low = compute_stats_by_type(dropout_results['progdrop_acc_low'], 
                                                                num_types=num_types, dim=0, method='se')
        acc_mean_rand, acc_se_rand = compute_stats_by_type(dropout_results['progdrop_acc_rand'], 
                                                                num_types=num_types, dim=0, method='se')

        # Contract into lists for looping through to plot
        loss_mean = [loss_mean_high, loss_mean_low, loss_mean_rand]
        loss_se = [loss_se_high, loss_se_low, loss_se_rand]
        acc_mean = [acc_mean_high, acc_mean_low, acc_mean_rand]
        acc_se = [acc_se_high, acc_se_low, acc_se_rand]


        print("plotting dropout results...")
        # Plot Loss for progressive dropout experiment
        fig, ax = plt.subplots(num_layers, num_types, figsize=(num_types*figdim, num_layers*figdim), sharex=True, sharey=True, layout='constrained')
        ax = np.reshape(ax, (num_layers, num_types))

        for idx, label in enumerate(labels):
            for layer in range(num_layers):
                for iexp, name in enumerate(names):
                    cmn = loss_mean[iexp][idx, :, layer]
                    cse = loss_se[iexp][idx, :, layer]
                    ax[layer, idx].plot(dropout_fraction, cmn, color=cmap(iexp), marker='.', markersize=msize, label=name)
                    ax[layer, idx].fill_between(dropout_fraction, cmn+cse, cmn-cse, color=(cmap(iexp), alpha))
            
                if layer==0:
                    ax[layer, idx].set_title(label)

                if layer==num_layers-1:
                    ax[layer, idx].set_xlabel('Dropout Fraction')
                    ax[layer, idx].set_xlim(0, 1)
                
                if idx==0:
                    ax[layer, idx].set_ylabel('Loss w/ Dropout')

                if iexp==num_exp-1:
                    ax[layer, idx].legend(loc='best')
        
        self.plot_ready('prog_dropout_'+extra_name+'_loss')


        fig, ax = plt.subplots(num_layers, num_types, figsize=(num_types*figdim, num_layers*figdim), sharex=True, sharey=True, layout='constrained')
        ax = np.reshape(ax, (num_layers, num_types))

        for idx, label in enumerate(labels):
            for layer in range(num_layers):
                for iexp, name in enumerate(names):
                    cmn = acc_mean[iexp][idx, :, layer]
                    cse = acc_se[iexp][idx, :, layer]
                    ax[layer, idx].plot(dropout_fraction, cmn, color=cmap(iexp), marker='.', markersize=msize, label=name)
                    ax[layer, idx].fill_between(dropout_fraction, cmn+cse, cmn-cse, color=(cmap(iexp), alpha))

                ax[layer, idx].set_ylim(0, 100)

                if layer==0:
                    ax[layer, idx].set_title(label)

                if layer==num_layers-1:
                    ax[layer, idx].set_xlabel('Dropout Fraction')
                    ax[layer, idx].set_xlim(0, 1)
                
                if idx==0:
                    ax[layer, idx].set_ylabel('Accuracy w/ Dropout')

                if iexp==num_exp-1:
                    ax[layer, idx].legend(loc='best')
        
        self.plot_ready('prog_dropout_'+extra_name+'_accuracy')


    def plot_eigenfeatures(self, results):
        """method for plotting results related to eigen-analysis"""
        beta, eigvals, class_betas, class_names = results['beta'], results['eigvals'], results['class_betas'], results['class_names']
        beta = [[torch.abs(b) for b in net_beta] for net_beta in beta]
        class_betas = [[rms(cb, dim=2) for cb in net_class_beta] for net_class_beta in class_betas]

        num_types = 1
        labels = [f"{self.args.network}"]
        cmap = mpl.colormaps['tab10']
        class_cmap = mpl.colormaps['viridis'].resampled(len(class_names))

        print("measuring statistics of eigenfeature analyses...")

        # shape wrangling
        beta = [torch.stack(b) for b in transpose_list(beta)]
        eigvals = [torch.stack(ev) for ev in transpose_list(eigvals)]
        class_betas = [torch.stack(cb) for cb in transpose_list(class_betas)]

        # normalize to relative values
        beta = [b / b.sum(dim=2, keepdim=True) for b in beta]
        eigvals = [ev / ev.sum(dim=1, keepdim=True) for ev in eigvals]
        class_betas = [cb / cb.sum(dim=2, keepdim=True) for cb in class_betas]


        # reuse these a few times
        statprms = lambda method: dict(num_types=num_types, dim=0, method=method)

        # get mean and variance eigenvalues for each layer for each network type
        mean_evals, var_evals = named_transpose([compute_stats_by_type(ev, **statprms('var')) for ev in eigvals])

        # get sorted betas (sorted within each neuron)
        sorted_beta = [torch.sort(b, descending=True, dim=2).values for b in beta]

        # get mean / se beta for each layer for each network type
        mean_beta, se_beta = named_transpose([compute_stats_by_type(b, **statprms('var')) for b in beta])
        mean_sorted, se_sorted = named_transpose([compute_stats_by_type(b, **statprms('var')) for b in sorted_beta])
        mean_class_beta, se_class_beta = named_transpose([compute_stats_by_type(cb, **statprms('var')) for cb in class_betas])

        print("plotting eigenfeature results...")
        figdim = 3
        alpha = 0.3
        num_layers = len(mean_beta)
        fig, ax = plt.subplots(2, num_layers, figsize=(num_layers*figdim, figdim*2), layout='constrained')

        for layer in range(num_layers):
            num_input = mean_evals[layer].size(1)
            num_nodes = mean_beta[layer].size(1)
            for idx, label in enumerate(labels):
                mn_ev = mean_evals[layer][idx]
                se_ev = var_evals[layer][idx]
                mn_beta = torch.mean(mean_beta[layer][idx], dim=0)
                se_beta = torch.std(mean_beta[layer][idx], dim=0) / np.sqrt(num_nodes)
                mn_sort = torch.mean(mean_sorted[layer][idx], dim=0)
                se_sort = torch.std(mean_sorted[layer][idx], dim=0) / np.sqrt(num_nodes)
                ax[0, layer].plot(range(num_input), mn_ev, color=cmap(idx), linestyle='--', label='eigvals' if idx==0 else None)
                ax[0, layer].plot(range(num_input), mn_beta, color=cmap(idx), label=label)
                ax[0, layer].fill_between(range(num_input), mn_beta+se_beta, mn_beta-se_beta, color=(cmap(idx), alpha))
                ax[1, layer].plot(range(num_input), mn_sort, color=cmap(idx), label=label)
                ax[1, layer].fill_between(range(num_input), mn_sort+se_sort, mn_sort-se_sort, color=(cmap(idx), alpha))
                
                ax[0, layer].set_xscale('log')
                ax[1, layer].set_xscale('log')
                ax[0, layer].set_xlabel('Input Dimension')
                ax[1, layer].set_xlabel('Sorted Input Dim')
                ax[0, layer].set_ylabel('Relative Eigval / Beta')
                ax[1, layer].set_ylabel('Relative Beta (Sorted)')
                ax[0, layer].set_title(f"Layer {layer}")
                ax[1, layer].set_title(f"Layer {layer}")

                if layer==num_layers-1:
                    ax[0, layer].legend(loc='best')
                    ax[1, layer].legend(loc='best')

        self.plot_ready('eigenfeatures')


        fig, ax = plt.subplots(1, num_layers, figsize=(num_layers*figdim, figdim), layout='constrained')

        for layer in range(num_layers):
            num_input = mean_evals[layer].size(1)
            num_nodes = mean_beta[layer].size(1)
            for idx, label in enumerate(labels):
                mn_ev = mean_evals[layer][idx]
                se_ev = var_evals[layer][idx]
                mn_beta = torch.mean(mean_beta[layer][idx], dim=0)
                se_beta = torch.std(mean_beta[layer][idx], dim=0) / np.sqrt(num_nodes)
                mn_sort = torch.mean(mean_sorted[layer][idx], dim=0)
                se_sort = torch.std(mean_sorted[layer][idx], dim=0) / np.sqrt(num_nodes)
                ax[layer].plot(range(num_input), mn_ev, color=cmap(idx), linestyle='--', label='eigvals' if idx==0 else None)
                ax[layer].plot(range(num_input), mn_beta, color=cmap(idx), label=label)
                ax[layer].fill_between(range(num_input), mn_beta+se_beta, mn_beta-se_beta, color=(cmap(idx), alpha))

                ax[layer].set_xscale('log')
                ax[layer].set_yscale('log')
                ax[layer].set_xlabel('Input Dimension')
                ax[layer].set_ylabel('Relative Eigval / Beta')
                ax[layer].set_title(f"Layer {layer}")

                if layer==num_layers-1:
                    ax[layer].legend(loc='best')

        self.plot_ready('eigenfeatures_loglog')


        fig, ax = plt.subplots(2, num_layers, figsize=(num_layers*figdim, figdim*2), layout='constrained')
        for layer in range(num_layers):
            num_input = mean_evals[layer].size(1)
            for idx, label in enumerate(labels):
                mn_ev = mean_evals[layer][idx]
                se_ev = var_evals[layer][idx]
                # plot eigenvalues of each eigenvector
                ax[0, layer].plot(range(num_input), mn_ev, color=cmap(idx), linestyle='--', label='eigvals' if idx==0 else None)
                ax[1, layer].plot(range(num_input), mn_ev, color=cmap(idx), linestyle='--', label='eigvals' if idx==0 else None)

                for idx_class, class_name in enumerate(class_names):
                    mn_data = mean_class_beta[layer][idx][idx_class]
                    se_data = se_class_beta[layer][idx][idx_class]
                    ax[0, layer].plot(range(num_input), mn_data, color=class_cmap(idx_class), label=class_name)
                    ax[0, layer].fill_between(range(num_input), mn_data+se_data, mn_data-se_data, color=(class_cmap(idx_class), alpha))
                    ax[1, layer].plot(range(num_input), mn_data, color=class_cmap(idx_class), label=class_name)
                    ax[1, layer].fill_between(range(num_input), mn_data+se_data, mn_data-se_data, color=(class_cmap(idx_class), alpha))
                
                ax[0, layer].set_xscale('log')
                ax[1, layer].set_xscale('log')
                ax[1, layer].set_yscale('log')
                ax[0, layer].set_xlabel('Input Dimension')
                ax[1, layer].set_xlabel('Sorted Input Dim')
                ax[0, layer].set_ylabel('Relative Eigval / Class Loading (RMS)')
                ax[1, layer].set_ylabel('Relative Class Loading (RMS)')
                ax[0, layer].set_title(f"Layer {layer}")
                ax[1, layer].set_title(f"Layer {layer}")

                if layer==num_layers-1:
                    ax[0, layer].legend(loc='best', fontsize=8)
                    ax[1, layer].legend(loc='best', fontsize=8)

        self.plot_ready('class_eigenfeatures')
=======
        self.plot_train_results(results['train_results'], results['test_results'], results['prms'])
        self.plot_dropout_results(results['dropout_results'], results['dropout_parameters'], results['prms'], dropout_type='nodes')
        self.plot_eigenfeatures(results['eigen_results'], results['prms'])
        self.plot_dropout_results(results['evec_dropout_results'], results['evec_dropout_parameters'], results['prms'], dropout_type='eigenvectors')
>>>>>>> 1800b59d


    <|MERGE_RESOLUTION|>--- conflicted
+++ resolved
@@ -1,12 +1,7 @@
 import torch
 
-<<<<<<< HEAD
 import wandb
 
-from .. import train
-from ..datasets import get_dataset
-=======
->>>>>>> 1800b59d
 from ..models.registry import get_model
 from .experiment import Experiment
 from . import arglib
@@ -22,12 +17,28 @@
         """
         Method for adding experiment specific arguments to the argument parser
         """
+        # checkpointing parameters
+        parser.add_argument('--use_wandb', default=False, action='store_true', help='if used, will log experiment to WandB')
+
         parser = arglib.add_standard_training_parameters(parser)
         parser = arglib.add_checkpointing(parser)
         parser = arglib.add_dropout_experiment_details(parser)
         parser = arglib.add_network_metaparameters(parser)
         parser = arglib.add_alignment_analysis_parameters(parser)
         return parser
+
+    def configure_wandb(self):
+        if self.args.use_wandb:
+            wandb.login()
+            run = wandb.init(
+                project='alignment_stats',
+                name='',
+                config=self.args
+            )
+        if str(self.basepath).startswith('/n/home00/cberon'):
+            os.environ['WANDB_MODE'] = 'offline'
+
+        return run 
     
     def load_networks(self):
         """
@@ -46,18 +57,6 @@
         else:
             raise ValueError(f"optimizer ({self.args.optimizer}) not recognized")
         
-<<<<<<< HEAD
-        # some metaparameters for the experiment
-        parser.add_argument('--epochs', type=int, default=100) # how many rounds of training to do
-        parser.add_argument('--replicates', type=int, default=5) # how many copies of identical networks to train
-        parser.add_argument('--use-flag', default=False, action='store_true', help='if used, will include flagged layers in analyses')
-
-
-        # checkpointing parameters
-        parser.add_argument('--use_prev', default=False, action='store_true', help='if used, will pick up training off previous checkpoint')
-        parser.add_argument('--save_ckpts', default=False, action='store_true', help='if used, will save checkpoints of models')
-        parser.add_argument('--use_wandb', default=False, action='store_true', help='if used, will log experiment to WandB')
-=======
         nets = [get_model(self.args.network, build=True, dataset=self.args.dataset, dropout=self.args.default_dropout, ignore_flag=self.args.ignore_flag)
                 for _ in range(self.args.replicates)]
         nets = [net.to(self.device) for net in nets]
@@ -66,7 +65,6 @@
                             lr=self.args.default_lr, 
                             weight_decay=self.args.default_wd)
                       for net in nets]
->>>>>>> 1800b59d
 
         prms = {
             'vals': [self.args.network], # require iterable for identifying how many types of networks there are (just one type...)
@@ -77,9 +75,8 @@
             'weight_decay': self.args.default_wd,
         }
         return nets, optimizers, prms
-    
-
-    def main(self):
+   
+    def main(self): 
         """
         main experiment loop
         
@@ -87,10 +84,10 @@
         train and test networks
         do supplementary analyses
         """
+        
+	run = self.configure_wandb()
 
-        run = self.configure_wandb()
-
-        # load networks 
+	# load networks 
         nets, optimizers, prms = self.load_networks()
 
         # load dataset
@@ -123,470 +120,14 @@
         # return results and trained networks
         return results, nets
 
-<<<<<<< HEAD
-    def configure_wandb(self):
-        if self.args.use_wandb:
-            wandb.login()
-            run = wandb.init(
-                project='alignment_stats',
-                name='',
-                config=self.args
-            )
-        if str(self.basepath).startswith('/n/home00/cberon'):
-            os.environ['WANDB_MODE'] = 'offline'
-
-        return run
-
-=======
->>>>>>> 1800b59d
     def plot(self, results):
         """
         main plotting loop
         """
-<<<<<<< HEAD
-        self.plot_train_results(results['train_results'], results['test_results'])
-        self.plot_dropout_results(results['dropout_results'], results['dropout_parameters'])
-        self.plot_eigenfeatures(results['eigen_results'])
-
-    # ----------------------------------------------
-    # ------ methods for main experiment loop ------
-    # ----------------------------------------------
-    def load_networks(self):
-        """
-        method for loading networks
-
-        depending on the experiment parameters (which comparison, which metaparams etc)
-        this method will create multiple networks with requested parameters and return
-        their optimizers and a params dictionary with the experiment parameters associated
-        with each network
-        """
-        # get optimizer
-        if self.args.optimizer == 'Adam':
-            optim = torch.optim.Adam
-        elif self.args.optimizer == 'SGD':
-            optim = torch.optim.SGD
-        else:
-            raise ValueError(f"optimizer ({self.args.optimizer}) not recognized")
-        
-        nets = [get_model(self.args.network, build=True, dataset=self.args.dataset, dropout=self.args.default_dropout, ignore_flag=not(self.args.use_flag))
-                for _ in range(self.args.replicates)]
-        nets = [net.to(self.device) for net in nets]
-        optimizers = [optim(net.parameters(), lr=self.args.default_lr, weight_decay=self.args.default_wd)
-                      for net in nets]
-        
-        return nets, optimizers
-
-
-    def train_networks(self, nets, optimizers, dataset, run=None):
-        """train and test networks"""
-        # do training loop
-        parameters = dict(
-            train_set=True,
-            num_epochs=self.args.epochs,
-            alignment=True,
-            delta_weights=True,
-            average_correlation=True,
-            full_correlation=False,
-            run=run
-        )
-
-        if self.args.use_prev & os.path.isfile(self.get_checkpoint_path()):
-            nets, optimizers, results = load_checkpoints(nets,
-                                                         optimizers,
-                                                         self.args.device,
-                                                         self.get_checkpoint_path())
-            [net.train() for net in nets]
-            parameters['num_complete'] = results['epoch'] + 1
-            parameters['results'] = results
-            print('loaded networks from previous checkpoint')
-
-        if self.args.save_ckpts:
-            parameters['save_checkpoints'] = (True, 1, self.get_checkpoint_path(), self.args.device)
-
-        print('training networks...')
-        train_results = train.train(nets, optimizers, dataset, **parameters)
-
-        # do testing loop
-        print('testing networks...')
-        parameters['train_set'] = False
-        test_results = train.test(nets, dataset, **parameters)
-
-        return train_results, test_results
-
-    # ----------------------------------------------
-    # ------- methods for main plotting loop -------
-    # ----------------------------------------------
-    def plot_train_results(self, train_results, test_results):
-        """
-        plotting method for training trajectories and testing data
-        """
-
-        num_train_epochs = train_results['loss'].size(0)
-        num_types = 1
-        labels = [f"{self.args.network}"]
-
-        print("getting statistics on run data...")
-        alignment = torch.stack([torch.mean(align, dim=2) for align in train_results['alignment']])
-        correlation = torch.stack([torch.mean(corr, dim=2) for corr in train_results['avgcorr']])
-        
-        cmap = mpl.colormaps['tab10']
-
-        train_loss_mean, train_loss_se = compute_stats_by_type(train_results['loss'], 
-                                                                num_types=num_types, dim=1, method='se')
-        train_acc_mean, train_acc_se = compute_stats_by_type(train_results['accuracy'],
-                                                                num_types=num_types, dim=1, method='se')
-
-        align_mean, align_se = compute_stats_by_type(alignment, num_types=num_types, dim=1, method='se')
-
-        corr_mean, corr_se = compute_stats_by_type(correlation, num_types=num_types, dim=1, method='se')
-
-        test_loss_mean, test_loss_se = compute_stats_by_type(torch.tensor(test_results['loss']),
-                                                                num_types=num_types, dim=0, method='se')
-        test_acc_mean, test_acc_se = compute_stats_by_type(torch.tensor(test_results['accuracy']),
-                                                                num_types=num_types, dim=0, method='se')
-
-
-        print("plotting run data...")
-        xOffset = [-0.2, 0.2]
-        get_x = lambda idx: [xOffset[0]+idx, xOffset[1]+idx]
-
-        # Make Training and Testing Performance Figure
-        alpha = 0.3
-        figdim = 3
-        figratio = 2
-        width_ratios = [figdim, figdim/figratio, figdim, figdim/figratio]
-
-        fig, ax = plt.subplots(1, 4, figsize=(sum(width_ratios), figdim), width_ratios=width_ratios, layout='constrained')
-
-        # plot loss results fot training and testing
-        for idx, label in enumerate(labels):
-            cmn = train_loss_mean[:, idx]
-            cse = train_loss_se[:, idx]
-            tmn = test_loss_mean[idx]
-            tse = test_loss_se[idx]
-
-            ax[0].plot(range(num_train_epochs), cmn, color=cmap(idx), label=label)
-            ax[0].fill_between(range(num_train_epochs), cmn+cse, cmn-cse, color=(cmap(idx), alpha))
-            ax[1].plot(get_x(idx), [tmn]*2, color=cmap(idx), label=label, lw=4)
-            ax[1].plot([idx, idx], [tmn-tse, tmn+tse], color=cmap(idx), lw=1.5)
-            
-        ax[0].set_xlabel('Training Epoch')
-        ax[0].set_ylabel('Loss')
-        ax[0].set_title('Training Loss')
-        ax[0].set_ylim(0, None)
-        ylims = ax[0].get_ylim()
-        ax[1].set_xticks(range(num_types))
-        ax[1].set_xticklabels(labels, rotation=45, ha='right', fontsize=8)
-        ax[1].set_ylabel('Loss')
-        ax[1].set_title('Testing')
-        ax[1].set_xlim(-0.5, num_types-0.5)
-        ax[1].set_ylim(ylims)
-
-        # plot loss results fot training and testing
-        for idx, label in enumerate(labels):
-            cmn = train_acc_mean[:, idx]
-            cse = train_acc_se[:, idx]
-            tmn = test_acc_mean[idx]
-            tse = test_acc_se[idx]
-
-            ax[2].plot(range(num_train_epochs), cmn, color=cmap(idx), label=label)
-            ax[2].fill_between(range(num_train_epochs), cmn+cse, cmn-cse, color=(cmap(idx), alpha))
-            ax[3].plot(get_x(idx), [tmn]*2, color=cmap(idx), label=label, lw=4)
-            ax[3].plot([idx, idx], [tmn-tse, tmn+tse], color=cmap(idx), lw=1.5)
-            
-        ax[2].set_xlabel('Training Epoch')
-        ax[2].set_ylabel('Accuracy (%)')
-        ax[2].set_title('Training Accuracy')
-        ax[2].set_ylim(0, 100)
-        ax[3].set_xticks(range(num_types))
-        ax[3].set_xticklabels(labels, rotation=45, ha='right', fontsize=8)
-        ax[3].set_ylabel('Accuracy (%)')
-        ax[3].set_title('Testing')
-        ax[3].set_xlim(-0.5, num_types-0.5)
-        ax[3].set_ylim(0, 100)
-
-        self.plot_ready('train_test_performance')
-
-        # Make Alignment Figure
-        num_layers = align_mean.size(0)
-        fig, ax = plt.subplots(1, num_layers, figsize=(num_layers*figdim, figdim), layout='constrained', sharex=True)
-        for idx, label in enumerate(labels):
-            for layer in range(num_layers):
-                cmn = align_mean[layer, idx] * 100
-                cse = align_se[layer, idx] * 100
-                ax[layer].plot(range(num_train_epochs), cmn, color=cmap(idx), label=label)
-                ax[layer].fill_between(range(num_train_epochs), cmn+cse, cmn-cse, color=(cmap(idx), alpha))
-
-        for layer in range(num_layers):
-            ax[layer].set_ylim(0, None)
-            ax[layer].set_xlabel('Training Epoch')
-            ax[layer].set_ylabel('Alignment (%)')
-            ax[layer].set_title(f"Layer {layer}")
-
-        ax[0].legend(loc='lower right')
-
-        self.plot_ready('train_alignment_by_layer')
-
-
-        # Make Correlation Figure
-        fig, ax = plt.subplots(1, num_layers, figsize=(num_layers*figdim, figdim), layout='constrained', sharex=True)
-        for idx, label in enumerate(labels):
-            for layer in range(num_layers):
-                cmn = corr_mean[layer, idx]
-                cse = corr_se[layer, idx]
-                ax[layer].plot(range(num_train_epochs), cmn, color=cmap(idx), label=label)
-                ax[layer].fill_between(range(num_train_epochs), cmn+cse, cmn-cse, color=(cmap(idx), alpha))
-
-        for layer in range(num_layers):
-            ax[layer].set_ylim(0, None)
-            ax[layer].set_xlabel('Training Epoch')
-            ax[layer].set_ylabel('Correlation')
-            ax[layer].set_title(f"Layer {layer}")
-
-        ax[0].legend(loc='lower right')
-
-        self.plot_ready('train_correlation_by_layer')
-
-
-    def plot_dropout_results(self, dropout_results, dropout_parameters):
-        num_types = 1
-        labels = [f"{self.args.network}"]
-        cmap = mpl.colormaps['Set1']
-        alpha = 0.3
-        msize = 10
-        figdim = 3
-
-        num_layers = dropout_results['progdrop_loss_high'].size(2)
-        names = ['From high', 'From low', 'Random']
-        num_exp = len(names)
-        dropout_fraction = dropout_results['dropout_fraction']
-        by_layer = dropout_results['by_layer']
-        extra_name = 'by_layer' if by_layer else 'all_layers'
-
-        # Get statistics across each network type for progressive dropout experiment
-        print("measuring statistics on dropout analysis...")
-        loss_mean_high, loss_se_high = compute_stats_by_type(dropout_results['progdrop_loss_high'], 
-                                                                num_types=num_types, dim=0, method='se')
-        loss_mean_low, loss_se_low = compute_stats_by_type(dropout_results['progdrop_loss_low'], 
-                                                                num_types=num_types, dim=0, method='se')
-        loss_mean_rand, loss_se_rand = compute_stats_by_type(dropout_results['progdrop_loss_rand'], 
-                                                                num_types=num_types, dim=0, method='se')
-
-        acc_mean_high, acc_se_high = compute_stats_by_type(dropout_results['progdrop_acc_high'], 
-                                                                num_types=num_types, dim=0, method='se')
-        acc_mean_low, acc_se_low = compute_stats_by_type(dropout_results['progdrop_acc_low'], 
-                                                                num_types=num_types, dim=0, method='se')
-        acc_mean_rand, acc_se_rand = compute_stats_by_type(dropout_results['progdrop_acc_rand'], 
-                                                                num_types=num_types, dim=0, method='se')
-
-        # Contract into lists for looping through to plot
-        loss_mean = [loss_mean_high, loss_mean_low, loss_mean_rand]
-        loss_se = [loss_se_high, loss_se_low, loss_se_rand]
-        acc_mean = [acc_mean_high, acc_mean_low, acc_mean_rand]
-        acc_se = [acc_se_high, acc_se_low, acc_se_rand]
-
-
-        print("plotting dropout results...")
-        # Plot Loss for progressive dropout experiment
-        fig, ax = plt.subplots(num_layers, num_types, figsize=(num_types*figdim, num_layers*figdim), sharex=True, sharey=True, layout='constrained')
-        ax = np.reshape(ax, (num_layers, num_types))
-
-        for idx, label in enumerate(labels):
-            for layer in range(num_layers):
-                for iexp, name in enumerate(names):
-                    cmn = loss_mean[iexp][idx, :, layer]
-                    cse = loss_se[iexp][idx, :, layer]
-                    ax[layer, idx].plot(dropout_fraction, cmn, color=cmap(iexp), marker='.', markersize=msize, label=name)
-                    ax[layer, idx].fill_between(dropout_fraction, cmn+cse, cmn-cse, color=(cmap(iexp), alpha))
-            
-                if layer==0:
-                    ax[layer, idx].set_title(label)
-
-                if layer==num_layers-1:
-                    ax[layer, idx].set_xlabel('Dropout Fraction')
-                    ax[layer, idx].set_xlim(0, 1)
-                
-                if idx==0:
-                    ax[layer, idx].set_ylabel('Loss w/ Dropout')
-
-                if iexp==num_exp-1:
-                    ax[layer, idx].legend(loc='best')
-        
-        self.plot_ready('prog_dropout_'+extra_name+'_loss')
-
-
-        fig, ax = plt.subplots(num_layers, num_types, figsize=(num_types*figdim, num_layers*figdim), sharex=True, sharey=True, layout='constrained')
-        ax = np.reshape(ax, (num_layers, num_types))
-
-        for idx, label in enumerate(labels):
-            for layer in range(num_layers):
-                for iexp, name in enumerate(names):
-                    cmn = acc_mean[iexp][idx, :, layer]
-                    cse = acc_se[iexp][idx, :, layer]
-                    ax[layer, idx].plot(dropout_fraction, cmn, color=cmap(iexp), marker='.', markersize=msize, label=name)
-                    ax[layer, idx].fill_between(dropout_fraction, cmn+cse, cmn-cse, color=(cmap(iexp), alpha))
-
-                ax[layer, idx].set_ylim(0, 100)
-
-                if layer==0:
-                    ax[layer, idx].set_title(label)
-
-                if layer==num_layers-1:
-                    ax[layer, idx].set_xlabel('Dropout Fraction')
-                    ax[layer, idx].set_xlim(0, 1)
-                
-                if idx==0:
-                    ax[layer, idx].set_ylabel('Accuracy w/ Dropout')
-
-                if iexp==num_exp-1:
-                    ax[layer, idx].legend(loc='best')
-        
-        self.plot_ready('prog_dropout_'+extra_name+'_accuracy')
-
-
-    def plot_eigenfeatures(self, results):
-        """method for plotting results related to eigen-analysis"""
-        beta, eigvals, class_betas, class_names = results['beta'], results['eigvals'], results['class_betas'], results['class_names']
-        beta = [[torch.abs(b) for b in net_beta] for net_beta in beta]
-        class_betas = [[rms(cb, dim=2) for cb in net_class_beta] for net_class_beta in class_betas]
-
-        num_types = 1
-        labels = [f"{self.args.network}"]
-        cmap = mpl.colormaps['tab10']
-        class_cmap = mpl.colormaps['viridis'].resampled(len(class_names))
-
-        print("measuring statistics of eigenfeature analyses...")
-
-        # shape wrangling
-        beta = [torch.stack(b) for b in transpose_list(beta)]
-        eigvals = [torch.stack(ev) for ev in transpose_list(eigvals)]
-        class_betas = [torch.stack(cb) for cb in transpose_list(class_betas)]
-
-        # normalize to relative values
-        beta = [b / b.sum(dim=2, keepdim=True) for b in beta]
-        eigvals = [ev / ev.sum(dim=1, keepdim=True) for ev in eigvals]
-        class_betas = [cb / cb.sum(dim=2, keepdim=True) for cb in class_betas]
-
-
-        # reuse these a few times
-        statprms = lambda method: dict(num_types=num_types, dim=0, method=method)
-
-        # get mean and variance eigenvalues for each layer for each network type
-        mean_evals, var_evals = named_transpose([compute_stats_by_type(ev, **statprms('var')) for ev in eigvals])
-
-        # get sorted betas (sorted within each neuron)
-        sorted_beta = [torch.sort(b, descending=True, dim=2).values for b in beta]
-
-        # get mean / se beta for each layer for each network type
-        mean_beta, se_beta = named_transpose([compute_stats_by_type(b, **statprms('var')) for b in beta])
-        mean_sorted, se_sorted = named_transpose([compute_stats_by_type(b, **statprms('var')) for b in sorted_beta])
-        mean_class_beta, se_class_beta = named_transpose([compute_stats_by_type(cb, **statprms('var')) for cb in class_betas])
-
-        print("plotting eigenfeature results...")
-        figdim = 3
-        alpha = 0.3
-        num_layers = len(mean_beta)
-        fig, ax = plt.subplots(2, num_layers, figsize=(num_layers*figdim, figdim*2), layout='constrained')
-
-        for layer in range(num_layers):
-            num_input = mean_evals[layer].size(1)
-            num_nodes = mean_beta[layer].size(1)
-            for idx, label in enumerate(labels):
-                mn_ev = mean_evals[layer][idx]
-                se_ev = var_evals[layer][idx]
-                mn_beta = torch.mean(mean_beta[layer][idx], dim=0)
-                se_beta = torch.std(mean_beta[layer][idx], dim=0) / np.sqrt(num_nodes)
-                mn_sort = torch.mean(mean_sorted[layer][idx], dim=0)
-                se_sort = torch.std(mean_sorted[layer][idx], dim=0) / np.sqrt(num_nodes)
-                ax[0, layer].plot(range(num_input), mn_ev, color=cmap(idx), linestyle='--', label='eigvals' if idx==0 else None)
-                ax[0, layer].plot(range(num_input), mn_beta, color=cmap(idx), label=label)
-                ax[0, layer].fill_between(range(num_input), mn_beta+se_beta, mn_beta-se_beta, color=(cmap(idx), alpha))
-                ax[1, layer].plot(range(num_input), mn_sort, color=cmap(idx), label=label)
-                ax[1, layer].fill_between(range(num_input), mn_sort+se_sort, mn_sort-se_sort, color=(cmap(idx), alpha))
-                
-                ax[0, layer].set_xscale('log')
-                ax[1, layer].set_xscale('log')
-                ax[0, layer].set_xlabel('Input Dimension')
-                ax[1, layer].set_xlabel('Sorted Input Dim')
-                ax[0, layer].set_ylabel('Relative Eigval / Beta')
-                ax[1, layer].set_ylabel('Relative Beta (Sorted)')
-                ax[0, layer].set_title(f"Layer {layer}")
-                ax[1, layer].set_title(f"Layer {layer}")
-
-                if layer==num_layers-1:
-                    ax[0, layer].legend(loc='best')
-                    ax[1, layer].legend(loc='best')
-
-        self.plot_ready('eigenfeatures')
-
-
-        fig, ax = plt.subplots(1, num_layers, figsize=(num_layers*figdim, figdim), layout='constrained')
-
-        for layer in range(num_layers):
-            num_input = mean_evals[layer].size(1)
-            num_nodes = mean_beta[layer].size(1)
-            for idx, label in enumerate(labels):
-                mn_ev = mean_evals[layer][idx]
-                se_ev = var_evals[layer][idx]
-                mn_beta = torch.mean(mean_beta[layer][idx], dim=0)
-                se_beta = torch.std(mean_beta[layer][idx], dim=0) / np.sqrt(num_nodes)
-                mn_sort = torch.mean(mean_sorted[layer][idx], dim=0)
-                se_sort = torch.std(mean_sorted[layer][idx], dim=0) / np.sqrt(num_nodes)
-                ax[layer].plot(range(num_input), mn_ev, color=cmap(idx), linestyle='--', label='eigvals' if idx==0 else None)
-                ax[layer].plot(range(num_input), mn_beta, color=cmap(idx), label=label)
-                ax[layer].fill_between(range(num_input), mn_beta+se_beta, mn_beta-se_beta, color=(cmap(idx), alpha))
-
-                ax[layer].set_xscale('log')
-                ax[layer].set_yscale('log')
-                ax[layer].set_xlabel('Input Dimension')
-                ax[layer].set_ylabel('Relative Eigval / Beta')
-                ax[layer].set_title(f"Layer {layer}")
-
-                if layer==num_layers-1:
-                    ax[layer].legend(loc='best')
-
-        self.plot_ready('eigenfeatures_loglog')
-
-
-        fig, ax = plt.subplots(2, num_layers, figsize=(num_layers*figdim, figdim*2), layout='constrained')
-        for layer in range(num_layers):
-            num_input = mean_evals[layer].size(1)
-            for idx, label in enumerate(labels):
-                mn_ev = mean_evals[layer][idx]
-                se_ev = var_evals[layer][idx]
-                # plot eigenvalues of each eigenvector
-                ax[0, layer].plot(range(num_input), mn_ev, color=cmap(idx), linestyle='--', label='eigvals' if idx==0 else None)
-                ax[1, layer].plot(range(num_input), mn_ev, color=cmap(idx), linestyle='--', label='eigvals' if idx==0 else None)
-
-                for idx_class, class_name in enumerate(class_names):
-                    mn_data = mean_class_beta[layer][idx][idx_class]
-                    se_data = se_class_beta[layer][idx][idx_class]
-                    ax[0, layer].plot(range(num_input), mn_data, color=class_cmap(idx_class), label=class_name)
-                    ax[0, layer].fill_between(range(num_input), mn_data+se_data, mn_data-se_data, color=(class_cmap(idx_class), alpha))
-                    ax[1, layer].plot(range(num_input), mn_data, color=class_cmap(idx_class), label=class_name)
-                    ax[1, layer].fill_between(range(num_input), mn_data+se_data, mn_data-se_data, color=(class_cmap(idx_class), alpha))
-                
-                ax[0, layer].set_xscale('log')
-                ax[1, layer].set_xscale('log')
-                ax[1, layer].set_yscale('log')
-                ax[0, layer].set_xlabel('Input Dimension')
-                ax[1, layer].set_xlabel('Sorted Input Dim')
-                ax[0, layer].set_ylabel('Relative Eigval / Class Loading (RMS)')
-                ax[1, layer].set_ylabel('Relative Class Loading (RMS)')
-                ax[0, layer].set_title(f"Layer {layer}")
-                ax[1, layer].set_title(f"Layer {layer}")
-
-                if layer==num_layers-1:
-                    ax[0, layer].legend(loc='best', fontsize=8)
-                    ax[1, layer].legend(loc='best', fontsize=8)
-
-        self.plot_ready('class_eigenfeatures')
-=======
         self.plot_train_results(results['train_results'], results['test_results'], results['prms'])
         self.plot_dropout_results(results['dropout_results'], results['dropout_parameters'], results['prms'], dropout_type='nodes')
         self.plot_eigenfeatures(results['eigen_results'], results['prms'])
         self.plot_dropout_results(results['evec_dropout_results'], results['evec_dropout_parameters'], results['prms'], dropout_type='eigenvectors')
->>>>>>> 1800b59d
 
 
     