--- conflicted
+++ resolved
@@ -1,20 +1,13 @@
 import os
 
 import torch
-<<<<<<< HEAD
 import torch.distributed as dist
 from torch.nn.parallel import DistributedDataParallel as DDP
 
-import wandb
-
-from ..models.registry import get_model
-from . import arglib
-=======
 from ..models.registry import get_model
 from . import arglib
 from .. import processing
 from .. import plotting
->>>>>>> d8d8f948
 from .experiment import Experiment
 
 
@@ -37,22 +30,6 @@
         parser = arglib.add_ddp(parser)
         return parser
 
-<<<<<<< HEAD
-    def configure_wandb(self):
-        if self.args.use_wandb:
-            wandb.login()
-            run = wandb.init(
-                project='alignment_stats',
-                name='',
-                config=self.args
-            )
-        if str(self.basepath).startswith('/n/home00/cberon'):
-            os.environ['WANDB_MODE'] = 'offline'
-
-        return run 
-=======
->>>>>>> d8d8f948
-    
     def load_networks(self):
         """
         method for loading networks
@@ -105,16 +82,11 @@
         train and test networks
         do supplementary analyses
         """
-<<<<<<< HEAD
         
-        run = self.configure_wandb()
+        self.run = self.configure_wandb()
 
         # Configure for DDP if using; adjust some params.
         self.setup_ddp()
-=======
-
-        self.run = self.configure_wandb()
->>>>>>> d8d8f948
 
         # load networks 
         nets, optimizers, prms = self.load_networks()
@@ -123,14 +95,10 @@
         dataset = self.prepare_dataset(nets[0])
 
         # train networks
-<<<<<<< HEAD
-        train_results, test_results = self.train_networks(nets, optimizers, dataset, run)
-
-        # cleanup ddp
+        train_results, test_results = processing.train_networks(self, nets, optimizers, dataset, self.run)
+	
+	# cleanup ddp
         dist.destroy_process_group()
-=======
-        train_results, test_results = processing.train_networks(self, nets, optimizers, dataset, self.run)
->>>>>>> d8d8f948
 
         # do targeted dropout experiment
         dropout_results, dropout_parameters = processing.progressive_dropout_experiment(self, nets, dataset, alignment=test_results['alignment'], train_set=False)
